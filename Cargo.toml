--- conflicted
+++ resolved
@@ -14,22 +14,14 @@
 [dependencies]
 base64 = "0.21.5"
 base64-serde = "0.7.0"
-<<<<<<< HEAD
 serde = { version = "1.0.189", features = ["derive"] }
-=======
-serde = { version = "1.0.188", features = ["derive"] }
->>>>>>> 5f4ce289
 serde_with = { version = "3.4.0", features = ["base64"] }
 quick-xml = { version = "0.30.0", features = ["serialize", "overlapped-lists"] }
 url = "2.4.1"
 chrono = { version = "0.4.31", features = ["serde"] }
 num-traits = "0.2.17"
 iso8601 = "0.6.1"
-<<<<<<< HEAD
 regex = "1.10.2"
-=======
-regex = "1.10.1"
->>>>>>> 5f4ce289
 thiserror = "1.0.50"
 fs-err = "2.9.0"
 log = "0.4.20"
